--- conflicted
+++ resolved
@@ -1,10 +1,5 @@
 use axum::http::StatusCode;
-<<<<<<< HEAD
-use openadr_client::{Error, PaginationOptions};
-=======
-
 use openadr_client::{Error, Filter, PaginationOptions};
->>>>>>> 86ed007b
 use openadr_wire::{program::ProgramContent, target::TargetLabel};
 use sqlx::PgPool;
 
@@ -125,7 +120,7 @@
     };
 
     assert_eq!(problem.status, StatusCode::CONFLICT);
-    assert!(program2.modification_date_time() == creation_date_time);
+    assert_eq!(program2.modification_date_time(), creation_date_time);
 }
 
 #[sqlx::test(fixtures("users"))]
@@ -204,9 +199,8 @@
     );
 
     let err = client
-        .get_programs_request(
-            Some(TargetLabel::Private("NONSENSE".to_string())),
-            &[""],
+        .get_programs(
+            Filter::By(TargetLabel::Private("NONSENSE".to_string()), &[""]),
             PaginationOptions { skip: 0, limit: 2 },
         )
         .await
@@ -221,9 +215,8 @@
     );
 
     let programs = client
-        .get_programs_request(
-            Some(TargetLabel::Private("NONSENSE".to_string())),
-            &["test"],
+        .get_programs(
+            Filter::By(TargetLabel::Private("NONSENSE".to_string()), &["test"]),
             PaginationOptions { skip: 0, limit: 50 },
         )
         .await
